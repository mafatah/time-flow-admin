
import { useEffect, useState } from "react";
import { Card, CardContent, CardDescription, CardHeader, CardTitle } from "@/components/ui/card";
import { Badge } from "@/components/ui/badge";
import { Progress } from "@/components/ui/progress";
import { Alert, AlertDescription } from "@/components/ui/alert";
import { Tabs, TabsContent, TabsList, TabsTrigger } from "@/components/ui/tabs";
import { supabase } from "@/integrations/supabase/client";
import { AlertTriangle, TrendingUp, Clock, Monitor } from "lucide-react";
import { format } from "date-fns";

interface UnusualActivity {
  id: string;
  rule_triggered: string;
  confidence: number;
  detected_at: string;
  duration_hm: string | null;
  notes: string | null;
}

interface ActivityPattern {
  hour: number;
  activity_count: number;
  avg_productivity: number;
}

interface ProductivityTrend {
  date: string;
  avg_productivity: number;
  total_screenshots: number;
}

export default function Insights() {
  const [unusualActivities, setUnusualActivities] = useState<UnusualActivity[]>([]);
  const [activityPatterns, setActivityPatterns] = useState<ActivityPattern[]>([]);
  const [productivityTrends, setProductivityTrends] = useState<ProductivityTrend[]>([]);
  const [loading, setLoading] = useState(true);

  useEffect(() => {
    fetchInsights();
  }, []);

  const fetchInsights = async () => {
    try {
      setLoading(true);
      
      // Fetch unusual activities
      const { data: unusual, error: unusualError } = await supabase
        .from('unusual_activity')
        .select('*')
        .order('detected_at', { ascending: false })
        .limit(10);

      if (unusualError) {
        console.error('Error fetching unusual activities:', unusualError);
      } else {
        setUnusualActivities(unusual || []);
      }

      // Fetch activity patterns by hour
      const { data: screenshots, error: screenshotsError } = await supabase
        .from('screenshots')
        .select('captured_at, activity_percent')
        .gte('captured_at', new Date(Date.now() - 7 * 24 * 60 * 60 * 1000).toISOString());

      if (screenshotsError) {
        console.error('Error fetching screenshots:', screenshotsError);
      } else if (screenshots) {
        // Process activity patterns by hour
        const hourlyData: { [key: number]: { total: number; count: number; productivity: number } } = {};
        
        screenshots.forEach(screenshot => {
          const hour = new Date(screenshot.captured_at).getHours();
          if (!hourlyData[hour]) {
            hourlyData[hour] = { total: 0, count: 0, productivity: 0 };
          }
          hourlyData[hour].count++;
          hourlyData[hour].productivity += screenshot.activity_percent || 0;
        });

        const patterns = Object.entries(hourlyData).map(([hour, data]) => ({
          hour: parseInt(hour),
          activity_count: data.count,
          avg_productivity: data.count > 0 ? data.productivity / data.count : 0
        }));

        setActivityPatterns(patterns);

        // Process productivity trends by day
        const dailyData: { [key: string]: { total: number; count: number } } = {};
        
        screenshots.forEach(screenshot => {
          const date = format(new Date(screenshot.captured_at), 'yyyy-MM-dd');
          if (!dailyData[date]) {
            dailyData[date] = { total: 0, count: 0 };
          }
          dailyData[date].count++;
          dailyData[date].total += screenshot.activity_percent || 0;
        });

        const trends = Object.entries(dailyData).map(([date, data]) => ({
          date,
          avg_productivity: data.count > 0 ? data.total / data.count : 0,
          total_screenshots: data.count
        }));

        setProductivityTrends(trends.sort((a, b) => a.date.localeCompare(b.date)));
      }

      await analyzeActivityPatterns();
      
    } catch (error) {
      console.error('Error fetching insights:', error);
    } finally {
      setLoading(false);
    }
  };

  const analyzeActivityPatterns = async () => {
    try {
      // Get recent screenshots for analysis
      const { data: recentScreenshots, error } = await supabase
        .from('screenshots')
        .select('*')
        .gte('captured_at', new Date(Date.now() - 24 * 60 * 60 * 1000).toISOString())
        .order('captured_at', { ascending: false });

      if (error || !recentScreenshots) {
        console.error('Error fetching recent screenshots:', error);
        return;
      }

      // Analyze for unusual patterns
      const lowActivityCount = recentScreenshots.filter(s => (s.activity_percent || 0) < 10).length;
      const totalCount = recentScreenshots.length;
      
      if (totalCount > 0 && lowActivityCount / totalCount > 0.5) {
        await createUnusualActivityRecord(
          'high_idle_percentage',
          75, // Fixed to use 0-100 scale
          `High idle time detected: ${Math.round((lowActivityCount / totalCount) * 100)}% of recent activity shows low engagement`
        );
      }

      // Check for late night activity
      const lateNightActivity = recentScreenshots.filter(s => {
        const hour = new Date(s.captured_at).getHours();
        return hour >= 22 || hour <= 5;
      }).length;

      if (lateNightActivity > 5) {
        await createUnusualActivityRecord(
          'unusual_work_hours',
          80, // Fixed to use 0-100 scale
          `${lateNightActivity} screenshots captured during late night/early morning hours`
        );
      }

    } catch (error) {
      console.error('Error analyzing activity patterns:', error);
    }
  };

  const createUnusualActivityRecord = async (rule: string, confidence: number, notes: string) => {
    try {
      const { data, error } = await supabase
        .from('unusual_activity')
        .insert({
<<<<<<< HEAD
          user_id: pattern.user_id,
          rule_triggered: pattern.unusual_patterns.join(', '),
          confidence: confidence,
          duration_hm: duration,
          notes: `Productivity: ${Math.round(pattern.productivity_score)}%, Idle: ${Math.round((pattern.idle_time / pattern.total_time) * 100)}%`
        });

      if (error) {
        if (error.message.includes('duplicate')) {
          // Ignore duplicate entries
          return;
        } else if (error.message.includes('row-level security') || error.message.includes('confidence_check')) {
          console.warn('⚠️ Database constraint issue - unusual activity not saved:', error.message);
          console.log('📋 Please apply the database fixes from apply-constraint-fixes.cjs');
          return;
        } else {
          console.error('Error creating unusual activity record:', error);
        }
=======
          user_id: '189a8371-8aaf-4551-9b33-8fed7f4cee5d',
          rule_triggered: rule,
          confidence: confidence, // Now using 0-100 scale as per fixed constraint
          notes: notes
        })
        .select()
        .single();

      if (error) {
        console.error('Error creating unusual activity record:', error);
      } else {
        console.log('Created unusual activity record:', data);
>>>>>>> 567f4c5f
      }
    } catch (error) {
      console.error('Error creating unusual activity record:', error);
    }
  };

<<<<<<< HEAD
  const calculateConfidence = (pattern: ActivityPattern): number => {
    let confidence = 50; // Base confidence
    
    // Increase confidence based on severity of patterns
    if (pattern.productivity_score < 10) confidence += 30;
    else if (pattern.productivity_score < 20) confidence += 20;
    
    const idlePercentage = (pattern.idle_time / pattern.total_time) * 100;
    if (idlePercentage > 70) confidence += 25;
    else if (idlePercentage > 50) confidence += 15;
    
    if (pattern.total_time > 14400) confidence += 10; // Long sessions are more concerning
    
    // Ensure confidence is within valid range (0.00 to 100.00)
    return Math.min(100.00, Math.max(0.00, confidence));
  };

  const formatDuration = (seconds: number): string => {
    const hours = Math.floor(seconds / 3600);
    const minutes = Math.floor((seconds % 3600) / 60);
    return `${hours}h ${minutes}m`;
  };

  const getSeverityColor = (confidence: number | null): string => {
    if (!confidence) return 'bg-gray-100 text-gray-800';
    if (confidence >= 80) return 'bg-red-100 text-red-800';
    if (confidence >= 60) return 'bg-orange-100 text-orange-800';
    if (confidence >= 40) return 'bg-yellow-100 text-yellow-800';
    return 'bg-blue-100 text-blue-800';
  };

  const getSeverityLabel = (confidence: number | null): string => {
    if (!confidence) return 'Unknown';
    if (confidence >= 80) return 'HIGH';
    if (confidence >= 60) return 'MEDIUM';
    if (confidence >= 40) return 'LOW';
    return 'INFO';
=======
  const getConfidenceColor = (confidence: number) => {
    if (confidence >= 80) return "bg-red-500";
    if (confidence >= 60) return "bg-yellow-500";
    return "bg-green-500";
>>>>>>> 567f4c5f
  };

  const getSeverityBadge = (confidence: number) => {
    if (confidence >= 80) return <Badge variant="destructive">High</Badge>;
    if (confidence >= 60) return <Badge variant="secondary">Medium</Badge>;
    return <Badge variant="outline">Low</Badge>;
  };

  if (loading) {
    return (
      <div className="container mx-auto p-6">
        <div className="flex items-center justify-center h-64">
          <div className="text-center">
            <div className="animate-spin rounded-full h-8 w-8 border-b-2 border-gray-900 mx-auto"></div>
            <p className="mt-2 text-gray-600">Loading insights...</p>
          </div>
        </div>
      </div>
    );
  }

  return (
    <div className="container mx-auto p-6 space-y-6">
      <div className="flex items-center justify-between">
        <div>
          <h1 className="text-3xl font-bold">Insights & Analytics</h1>
          <p className="text-gray-600">AI-powered analysis of activity patterns and unusual behavior</p>
        </div>
      </div>

      <Tabs defaultValue="unusual" className="space-y-6">
        <TabsList>
          <TabsTrigger value="unusual">Unusual Activity</TabsTrigger>
          <TabsTrigger value="patterns">Activity Patterns</TabsTrigger>
          <TabsTrigger value="trends">Productivity Trends</TabsTrigger>
        </TabsList>

        <TabsContent value="unusual" className="space-y-4">
          <Card>
            <CardHeader>
              <CardTitle className="flex items-center gap-2">
                <AlertTriangle className="h-5 w-5" />
                Unusual Activity Detected
              </CardTitle>
              <CardDescription>
                AI-detected anomalies in work patterns and behavior
              </CardDescription>
            </CardHeader>
            <CardContent>
              {unusualActivities.length === 0 ? (
                <Alert>
                  <AlertDescription>
                    No unusual activity detected in recent data.
                  </AlertDescription>
                </Alert>
              ) : (
                <div className="space-y-4">
                  {unusualActivities.map((activity) => (
                    <div key={activity.id} className="border rounded-lg p-4 space-y-3">
                      <div className="flex items-center justify-between">
                        <div className="flex items-center gap-2">
                          <span className="font-medium">{activity.rule_triggered.replace(/_/g, ' ').toUpperCase()}</span>
                          {getSeverityBadge(activity.confidence)}
                        </div>
                        <span className="text-sm text-gray-500">
                          {format(new Date(activity.detected_at), 'MMM dd, yyyy HH:mm')}
                        </span>
                      </div>
                      
                      <div className="flex items-center gap-2">
                        <span className="text-sm text-gray-600">Confidence:</span>
                        <Progress value={activity.confidence} className="flex-1 max-w-32" />
                        <span className="text-sm font-medium">{activity.confidence}%</span>
                      </div>
                      
                      {activity.notes && (
                        <p className="text-sm text-gray-600 bg-gray-50 p-2 rounded">
                          {activity.notes}
                        </p>
                      )}
                      
                      {activity.duration_hm && (
                        <p className="text-sm text-gray-500">
                          Duration: {activity.duration_hm}
                        </p>
                      )}
                    </div>
                  ))}
                </div>
              )}
            </CardContent>
          </Card>
        </TabsContent>

        <TabsContent value="patterns" className="space-y-4">
          <Card>
            <CardHeader>
              <CardTitle className="flex items-center gap-2">
                <Clock className="h-5 w-5" />
                Hourly Activity Patterns
              </CardTitle>
              <CardDescription>
                Activity distribution throughout the day (last 7 days)
              </CardDescription>
            </CardHeader>
            <CardContent>
              <div className="grid grid-cols-1 md:grid-cols-2 lg:grid-cols-3 gap-4">
                {activityPatterns
                  .sort((a, b) => a.hour - b.hour)
                  .map((pattern) => (
                    <div key={pattern.hour} className="border rounded-lg p-3">
                      <div className="flex justify-between items-center mb-2">
                        <span className="font-medium">{pattern.hour}:00</span>
                        <Badge variant="outline">{pattern.activity_count} captures</Badge>
                      </div>
                      <div className="space-y-1">
                        <div className="flex justify-between text-sm">
                          <span>Avg Productivity:</span>
                          <span>{Math.round(pattern.avg_productivity)}%</span>
                        </div>
                        <Progress value={pattern.avg_productivity} />
                      </div>
                    </div>
                  ))}
              </div>
            </CardContent>
          </Card>
        </TabsContent>

        <TabsContent value="trends" className="space-y-4">
          <Card>
            <CardHeader>
              <CardTitle className="flex items-center gap-2">
                <TrendingUp className="h-5 w-5" />
                Daily Productivity Trends
              </CardTitle>
              <CardDescription>
                Productivity trends over the last week
              </CardDescription>
            </CardHeader>
            <CardContent>
              <div className="space-y-4">
                {productivityTrends.map((trend) => (
                  <div key={trend.date} className="border rounded-lg p-3">
                    <div className="flex justify-between items-center mb-2">
                      <span className="font-medium">{format(new Date(trend.date), 'MMM dd, yyyy')}</span>
                      <div className="flex items-center gap-2">
                        <Monitor className="h-4 w-4 text-gray-500" />
                        <span className="text-sm text-gray-600">{trend.total_screenshots} screenshots</span>
                      </div>
                    </div>
                    <div className="space-y-1">
                      <div className="flex justify-between text-sm">
                        <span>Average Productivity:</span>
                        <span>{Math.round(trend.avg_productivity)}%</span>
                      </div>
                      <Progress value={trend.avg_productivity} />
                    </div>
                  </div>
                ))}
              </div>
            </CardContent>
          </Card>
        </TabsContent>
      </Tabs>
    </div>
  );
}<|MERGE_RESOLUTION|>--- conflicted
+++ resolved
@@ -1,4 +1,3 @@
-
 import { useEffect, useState } from "react";
 import { Card, CardContent, CardDescription, CardHeader, CardTitle } from "@/components/ui/card";
 import { Badge } from "@/components/ui/badge";
@@ -166,13 +165,13 @@
       const { data, error } = await supabase
         .from('unusual_activity')
         .insert({
-<<<<<<< HEAD
-          user_id: pattern.user_id,
-          rule_triggered: pattern.unusual_patterns.join(', '),
-          confidence: confidence,
-          duration_hm: duration,
-          notes: `Productivity: ${Math.round(pattern.productivity_score)}%, Idle: ${Math.round((pattern.idle_time / pattern.total_time) * 100)}%`
-        });
+          user_id: '189a8371-8aaf-4551-9b33-8fed7f4cee5d',
+          rule_triggered: rule,
+          confidence: confidence, // Now using 0-100 scale as per fixed constraint
+          notes: notes
+        })
+        .select()
+        .single();
 
       if (error) {
         if (error.message.includes('duplicate')) {
@@ -185,70 +184,18 @@
         } else {
           console.error('Error creating unusual activity record:', error);
         }
-=======
-          user_id: '189a8371-8aaf-4551-9b33-8fed7f4cee5d',
-          rule_triggered: rule,
-          confidence: confidence, // Now using 0-100 scale as per fixed constraint
-          notes: notes
-        })
-        .select()
-        .single();
-
-      if (error) {
-        console.error('Error creating unusual activity record:', error);
       } else {
         console.log('Created unusual activity record:', data);
->>>>>>> 567f4c5f
       }
     } catch (error) {
       console.error('Error creating unusual activity record:', error);
     }
   };
 
-<<<<<<< HEAD
-  const calculateConfidence = (pattern: ActivityPattern): number => {
-    let confidence = 50; // Base confidence
-    
-    // Increase confidence based on severity of patterns
-    if (pattern.productivity_score < 10) confidence += 30;
-    else if (pattern.productivity_score < 20) confidence += 20;
-    
-    const idlePercentage = (pattern.idle_time / pattern.total_time) * 100;
-    if (idlePercentage > 70) confidence += 25;
-    else if (idlePercentage > 50) confidence += 15;
-    
-    if (pattern.total_time > 14400) confidence += 10; // Long sessions are more concerning
-    
-    // Ensure confidence is within valid range (0.00 to 100.00)
-    return Math.min(100.00, Math.max(0.00, confidence));
-  };
-
-  const formatDuration = (seconds: number): string => {
-    const hours = Math.floor(seconds / 3600);
-    const minutes = Math.floor((seconds % 3600) / 60);
-    return `${hours}h ${minutes}m`;
-  };
-
-  const getSeverityColor = (confidence: number | null): string => {
-    if (!confidence) return 'bg-gray-100 text-gray-800';
-    if (confidence >= 80) return 'bg-red-100 text-red-800';
-    if (confidence >= 60) return 'bg-orange-100 text-orange-800';
-    if (confidence >= 40) return 'bg-yellow-100 text-yellow-800';
-    return 'bg-blue-100 text-blue-800';
-  };
-
-  const getSeverityLabel = (confidence: number | null): string => {
-    if (!confidence) return 'Unknown';
-    if (confidence >= 80) return 'HIGH';
-    if (confidence >= 60) return 'MEDIUM';
-    if (confidence >= 40) return 'LOW';
-    return 'INFO';
-=======
   const getConfidenceColor = (confidence: number) => {
     if (confidence >= 80) return "bg-red-500";
     if (confidence >= 60) return "bg-yellow-500";
     return "bg-green-500";
->>>>>>> 567f4c5f
   };
 
   const getSeverityBadge = (confidence: number) => {
